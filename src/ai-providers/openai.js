import { createOpenAI } from '@ai-sdk/openai'; // Using openai provider from Vercel AI SDK
import { generateObject } from 'ai'; // Import necessary functions from 'ai'
import { log } from '../../scripts/modules/utils.js';

function getClient(apiKey, baseUrl) {
	if (!apiKey) {
		throw new Error('OpenAI API key is required.');
	}
	return createOpenAI({
		apiKey: apiKey,
		...(baseUrl && { baseURL: baseUrl })
	});
}

/**
 * Generates text using OpenAI models via Vercel AI SDK.
 *
<<<<<<< HEAD
 * @param {object} params - Parameters including apiKey, modelId, messages, maxTokens, temperature.
 * @returns {Promise<object>} The generated text content and usage.
=======
 * @param {object} params - Parameters including apiKey, modelId, messages, maxTokens, temperature, baseUrl.
 * @returns {Promise<string>} The generated text content.
>>>>>>> da317f26
 * @throws {Error} If API call fails.
 */
export async function generateOpenAIText(params) {
	const { apiKey, modelId, messages, maxTokens, temperature, baseUrl } = params;
	log('debug', `generateOpenAIText called with model: ${modelId}`);

	if (!apiKey) {
		throw new Error('OpenAI API key is required.');
	}
	if (!modelId) {
		throw new Error('OpenAI Model ID is required.');
	}
	if (!messages || !Array.isArray(messages) || messages.length === 0) {
		throw new Error('Invalid or empty messages array provided for OpenAI.');
	}

	const openaiClient = getClient(apiKey, baseUrl);

	try {
<<<<<<< HEAD
		const result = await generateText({
			model: openaiClient(modelId),
			messages,
			maxTokens,
			temperature
		});

		if (!result || !result.text) {
=======
		const result = await openaiClient.chat(messages, {
			model: modelId,
			max_tokens: maxTokens,
			temperature
		});

		const textContent = result?.choices?.[0]?.message?.content?.trim();

		if (!textContent) {
>>>>>>> da317f26
			log(
				'warn',
				'OpenAI generateText response did not contain expected content.',
				{ result }
			);
			throw new Error('Failed to extract content from OpenAI response.');
		}
		log(
			'debug',
			`OpenAI generateText completed successfully for model: ${modelId}`
		);
		return {
			text: result.text.trim(),
			usage: {
				inputTokens: result.usage.promptTokens,
				outputTokens: result.usage.completionTokens
			}
		};
	} catch (error) {
		log(
			'error',
			`Error in generateOpenAIText (Model: ${modelId}): ${error.message}`,
			{ error }
		);
		throw new Error(
			`OpenAI API error during text generation: ${error.message}`
		);
	}
}

/**
 * Streams text using OpenAI models via Vercel AI SDK.
 *
 * @param {object} params - Parameters including apiKey, modelId, messages, maxTokens, temperature, baseUrl.
 * @returns {Promise<ReadableStream>} A readable stream of text deltas.
 * @throws {Error} If API call fails.
 */
export async function streamOpenAIText(params) {
	const { apiKey, modelId, messages, maxTokens, temperature, baseUrl } = params;
	log('debug', `streamOpenAIText called with model: ${modelId}`);

	if (!apiKey) {
		throw new Error('OpenAI API key is required.');
	}
	if (!modelId) {
		throw new Error('OpenAI Model ID is required.');
	}
	if (!messages || !Array.isArray(messages) || messages.length === 0) {
		throw new Error(
			'Invalid or empty messages array provided for OpenAI streaming.'
		);
	}

	const openaiClient = getClient(apiKey, baseUrl);

	try {
		const stream = await openaiClient.chat.stream(messages, {
			model: modelId,
			max_tokens: maxTokens,
			temperature
		});

		log(
			'debug',
			`OpenAI streamText initiated successfully for model: ${modelId}`
		);
		return stream;
	} catch (error) {
		log(
			'error',
			`Error initiating OpenAI stream (Model: ${modelId}): ${error.message}`,
			{ error }
		);
		throw new Error(
			`OpenAI API error during streaming initiation: ${error.message}`
		);
	}
}

/**
 * Generates structured objects using OpenAI models via Vercel AI SDK.
 *
<<<<<<< HEAD
 * @param {object} params - Parameters including apiKey, modelId, messages, schema, objectName, maxTokens, temperature.
 * @returns {Promise<object>} The generated object matching the schema and usage.
=======
 * @param {object} params - Parameters including apiKey, modelId, messages, schema, objectName, maxTokens, temperature, baseUrl.
 * @returns {Promise<object>} The generated object matching the schema.
>>>>>>> da317f26
 * @throws {Error} If API call fails or object generation fails.
 */
export async function generateOpenAIObject(params) {
	const {
		apiKey,
		modelId,
		messages,
		schema,
		objectName,
		maxTokens,
		temperature,
		baseUrl
	} = params;
	log(
		'debug',
		`generateOpenAIObject called with model: ${modelId}, object: ${objectName}`
	);

	if (!apiKey) throw new Error('OpenAI API key is required.');
	if (!modelId) throw new Error('OpenAI Model ID is required.');
	if (!messages || !Array.isArray(messages) || messages.length === 0)
		throw new Error('Invalid messages array for OpenAI object generation.');
	if (!schema)
		throw new Error('Schema is required for OpenAI object generation.');
	if (!objectName)
		throw new Error('Object name is required for OpenAI object generation.');

	const openaiClient = getClient(apiKey, baseUrl);

	try {
		const result = await generateObject({
			model: openaiClient(modelId),
			schema: schema,
			messages: messages,
			mode: 'tool',
			maxTokens: maxTokens,
			temperature: temperature
		});

		log(
			'debug',
			`OpenAI generateObject completed successfully for model: ${modelId}`
		);
		if (!result || typeof result.object === 'undefined') {
			log(
				'warn',
				'OpenAI generateObject response did not contain expected object.',
				{ result }
			);
			throw new Error('Failed to extract object from OpenAI response.');
		}
		return {
			object: result.object,
			usage: {
				inputTokens: result.usage.promptTokens,
				outputTokens: result.usage.completionTokens
			}
		};
	} catch (error) {
		log(
			'error',
			`Error in generateOpenAIObject (Model: ${modelId}, Object: ${objectName}): ${error.message}`,
			{ error }
		);
		throw new Error(
			`OpenAI API error during object generation: ${error.message}`
		);
	}
}<|MERGE_RESOLUTION|>--- conflicted
+++ resolved
@@ -15,13 +15,8 @@
 /**
  * Generates text using OpenAI models via Vercel AI SDK.
  *
-<<<<<<< HEAD
- * @param {object} params - Parameters including apiKey, modelId, messages, maxTokens, temperature.
+ * @param {object} params - Parameters including apiKey, modelId, messages, maxTokens, temperature, baseUrl.
  * @returns {Promise<object>} The generated text content and usage.
-=======
- * @param {object} params - Parameters including apiKey, modelId, messages, maxTokens, temperature, baseUrl.
- * @returns {Promise<string>} The generated text content.
->>>>>>> da317f26
  * @throws {Error} If API call fails.
  */
 export async function generateOpenAIText(params) {
@@ -41,7 +36,6 @@
 	const openaiClient = getClient(apiKey, baseUrl);
 
 	try {
-<<<<<<< HEAD
 		const result = await generateText({
 			model: openaiClient(modelId),
 			messages,
@@ -50,17 +44,6 @@
 		});
 
 		if (!result || !result.text) {
-=======
-		const result = await openaiClient.chat(messages, {
-			model: modelId,
-			max_tokens: maxTokens,
-			temperature
-		});
-
-		const textContent = result?.choices?.[0]?.message?.content?.trim();
-
-		if (!textContent) {
->>>>>>> da317f26
 			log(
 				'warn',
 				'OpenAI generateText response did not contain expected content.',
@@ -143,13 +126,8 @@
 /**
  * Generates structured objects using OpenAI models via Vercel AI SDK.
  *
-<<<<<<< HEAD
- * @param {object} params - Parameters including apiKey, modelId, messages, schema, objectName, maxTokens, temperature.
+ * @param {object} params - Parameters including apiKey, modelId, messages, schema, objectName, maxTokens, temperature, baseUrl.
  * @returns {Promise<object>} The generated object matching the schema and usage.
-=======
- * @param {object} params - Parameters including apiKey, modelId, messages, schema, objectName, maxTokens, temperature, baseUrl.
- * @returns {Promise<object>} The generated object matching the schema.
->>>>>>> da317f26
  * @throws {Error} If API call fails or object generation fails.
  */
 export async function generateOpenAIObject(params) {
